[build-system]
requires = ["hatchling"]
build-backend = "hatchling.build"

[tool.hatch.build]
exclude = ["*.pyc", "*.log", ".git", "dist", "venv", "*__pycache__*"]

[project]
name = "SAES"
<<<<<<< HEAD
version = "1.1.0"
=======
version = "1.0.4"
>>>>>>> 595385e8
description = "Python library designed to analyze and compare the performance of different algorithms across multiple problems using non-parametric statistical tests"
readme = "README.md"
dependencies = [
    "python-dotenv==1.0.1",
    "numpy<2",
    "matplotlib==3.9.2",
    "Jinja2==3.1.5",
    "scikit-posthocs==0.10.0",
    "coverage==7.6.8",
    "sphinx==8.1.3",
    "sphinx_rtd_theme==3.0.2",
    "ipython==7.34.0",
    "nbconvert==7.16.6"
]

requires-python = ">=3.10"
authors = [
    {name = "Antonio J. Nebro", email = "ajnebro@uma.es"},
    {name = "Emilio Rodrigo Carreira Villalta", email = "emiliorodrigo.ecr@gmail.com"}
]

maintainers = [
    {name = "Antonio J. Nebro", email = "ajnebro@uma.es"},
    {name = "Emilio Rodrigo Carreira Villalta", email = "emiliorodrigo.ecr@gmail.com"}
]

classifiers = [
    "Development Status :: 5 - Production/Stable",
    "Intended Audience :: Science/Research",
    "License :: OSI Approved :: GNU General Public License v3 (GPLv3)",
    "Topic :: Scientific/Engineering :: Artificial Intelligence",
    "Programming Language :: Python :: 3.10"
]<|MERGE_RESOLUTION|>--- conflicted
+++ resolved
@@ -7,11 +7,8 @@
 
 [project]
 name = "SAES"
-<<<<<<< HEAD
 version = "1.1.0"
-=======
-version = "1.0.4"
->>>>>>> 595385e8
+
 description = "Python library designed to analyze and compare the performance of different algorithms across multiple problems using non-parametric statistical tests"
 readme = "README.md"
 dependencies = [
