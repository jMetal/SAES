from SAES.statistical_tests.non_parametrical import wilcoxon_test
from SAES.statistical_tests.non_parametrical import friedman_test
import pandas as pd

def median_table(title: str, df_og: pd.DataFrame, df1: pd.DataFrame, df2: pd.DataFrame, metric: str) -> str:
    """
    Generates a LaTeX table with performance statistics for algorithms across different instances.

    Args:
        title (str): 
            The title for the table.
        
        df_og (pd.DataFrame): 
            Original DataFrame containing the algorithms and instances.
        
        df1 (pd.DataFrame): 
            DataFrame with median values for each algorithm and instance.
        
        df2 (pd.DataFrame): 
            DataFrame with standard deviation values for each algorithm and instance.

        metric (str):
            The metric used to evaluate the algorithms.
            
    Returns:
        str: LaTeX formatted table as a string.
    """

    # Extract the list of algorithms and instances from the DataFrame
    algorithms = df_og["Algorithm"].unique().tolist()
    instances = df_og["Instance"].unique().tolist()

    # Initialize the LaTeX document with the table structure and formatting
    latex_doc = """
    \\begin{table}[H]
    \\caption{""" + metric + """.  """ + title + """}
    \\vspace{1mm}
    \\centering
    \\begin{scriptsize}
    \\begin{tabular}{l|""" + """c|""" * (len(algorithms)-1) + """c}
    \\hline
    & """ + " & ".join(algorithms) + " \\\\ \\hline\n"

    # Loop through each instance to generate rows of the table
    for instance in instances:
        # Start the row with the instance name
        row_data = f"{instance} & "

        # Obtain the median and standard deviation for each algorithm for the current instance
        median = df1.loc[instance]
        std_dev = df2.loc[instance]

        # Normalize the median by standard deviation
        df_global = median/std_dev

        # Algorithm with the highest and second highest normalized value
        max_idx = df_global.idxmax()
        second_idx = df_global.drop(max_idx).idxmax()

        # Iterate over each algorithm to compute Wilcoxon test and populate the table
        for algorithm in algorithms:
            # Format the median and standard deviation values for the LaTeX table
            score1 = median[algorithm]
            score2 = std_dev[algorithm]

            # Apply conditional formatting for the highest and second highest algorithms
            if algorithm == max_idx:
                row_data += f"\\cellcolor{{gray95}}${score1:.2e}_{{ {score2:.2e} }}$ & "
            elif algorithm == second_idx:
                row_data += f"\\cellcolor{{gray25}}${score1:.2e}_{{ {score2:.2e} }}$ & "
            else:
                row_data += f"${score1:.2e}_{{ {score2:.2e} }}$ & "

        # Add the formatted row to the LaTeX document
        latex_doc += row_data.rstrip(" & ") + " \\\\ \n"

    # Close the table structure
    latex_doc += """
    \\hline
    \\end{tabular}
    \\end{scriptsize}
<<<<<<< HEAD
    \\vspace{2mm}
    \\small
    """

    latex_doc += """
=======
>>>>>>> 0738c402
    \\end{table}
    """

    # Return the final LaTeX code for the table
    return latex_doc, df1

def friedman_table(title: str, df_og: pd.DataFrame, df1: pd.DataFrame, df2: pd.DataFrame, maximize: bool, metric: str) -> str:
    """
    Generates a LaTeX table with performance statistics for algorithms across instances, including a Friedman test
    for statistical significance between algorithms.

    Args:
        title (str):
            The title for the table.

        df_og (pd.DataFrame):
            Original DataFrame containing the algorithms and instances.

        df1 (pd.DataFrame):
            DataFrame with median values for each algorithm and instance.

        df2 (pd.DataFrame):
            DataFrame with standard deviation values for each algorithm and instance.

        maximize (bool):
            Whether to maximize the metric for the Friedman test.

        metric (str):
            The metric used to evaluate the algorithms.

    Returns:
        str: LaTeX formatted table as a string.
    """

    # Extract the list of algorithms and instances from the DataFrame
    algorithms = df_og["Algorithm"].unique().tolist()
    instances = df_og["Instance"].unique().tolist()

    friedman_results = {}

    # Define display names for algorithms (e.g., Algorithm A, Algorithm B)
    names = [f"Algorithm {chr(65 + i)}" for i in range(len(algorithms))]

    # Initialize the LaTeX document with the table structure and formatting
    latex_doc = """
    \\begin{table}[H]
    \\caption{""" + metric + """.  """ + title + f"\\\\ \\texttt{{+ implies that the difference between the algorithms for the instance in the select row is significant}}\n" + """}
    \\vspace{1mm}
    \\centering
    \\begin{scriptsize}
    \\begin{tabular}{l|""" + """c|""" * (len(algorithms)) + """c}
    \\hline
    & """ + " & ".join(algorithms) + " & FT \\\\ \\hline\n"

    # Loop through each instance to generate rows of the table
    for instance in instances:
        # Start the row with the instance name
        row_data = f"{instance} & "
        instance_friedman = instance

        # Obtain the median and standard deviation for each algorithm for the current instance
        median = df1.loc[instance]
        std_dev = df2.loc[instance]

        # Normalize the median by standard deviation
        df_global = median/std_dev

        # Algorithm with the highest and second highest normalized value
        max_idx = df_global.idxmax()
        second_idx = df_global.drop(max_idx).idxmax()

        # Iterate over each algorithm to compute Friedman test and populate the table
        for algorithm in algorithms:

            # Format the median and standard deviation values for the LaTeX table
            score1 = median[algorithm]
            score2 = std_dev[algorithm]

            # Apply conditional formatting for the highest and second highest algorithms
            if algorithm == max_idx:
                row_data += f"\\cellcolor{{gray95}}$\\SI{{{score1:.2e}}}{{}}_{{ \\SI{{{score2:.2e}}}{{}} }}$ & "
            elif algorithm == second_idx:
                row_data += f"\\cellcolor{{gray25}}$\\SI{{{score1:.2e}}}{{}}_{{ \\SI{{{score2:.2e}}}{{}} }}$ & "
            else:
                row_data += f"$\\SI{{{score1:.2e}}}{{}}_{{ \\SI{{{score2:.2e}}}{{}} }}$ & "

            if algorithm == algorithms[-1]:

                # Perform friedman test between the pivot algorithm and the current algorithm
                algorithms_friedman = algorithms
                dg_og_filtered = df_og[(df_og["Algorithm"].isin(algorithms_friedman)) & (df_og["Instance"] == instance_friedman)]
                df_friedman = dg_og_filtered.pivot(index="ExecutionId", columns="Algorithm", values="MetricValue").reset_index()
                df_friedman = df_friedman.drop(columns="ExecutionId")
                df_friedman.columns = names

                # Perform the Friedman test and store the result
                try:
                    df_friedman_result = friedman_test(df_friedman, maximize)
                    if df_friedman_result["Results"]["p-value"] < 0.05:
                        row_data += "+ & "
                        friedman_results[instance] = "+"
                    else:
                        row_data += "= & "
                        friedman_results[instance] = "="
                except:
                    print("Friedman test failed: your dataset either does not contain enough data or the variaty of the data is too low.")
                    return ""

        # Add the formatted row to the LaTeX document
        latex_doc += row_data.rstrip(" & ") + " \\\\ \n"

    # Close the table structure in the LaTeX document
    latex_doc += """
    \\hline
    \\end{tabular}
    \\end{scriptsize}
<<<<<<< HEAD
    \\vspace{2mm}
    \\small
    \\begin{itemize}
    """

    latex_doc += f"\\item \\texttt{{+ implies that the difference between the algorithms for the instance in the select row is significant}}\n"

    latex_doc += """
    \\end{itemize}
    \\end{table}
    """

    df_friedman =__add_friedman_results(df1, friedman_results)
=======
    \\end{table}
    """
        
    df_friedman = __add_friedman_results(df1, friedman_results)
>>>>>>> 0738c402

    # Return the final LaTeX code for the table
    return latex_doc, df_friedman

def __add_friedman_results(df_agg: pd.DataFrame, friedman_results: dict) -> pd.DataFrame:
    """
    Adds the results of the Friedman test to the
    DataFrame containing the algorithms and instances.
    """

    df = pd.DataFrame(df_agg, index=friedman_results.keys())

    # Add the results of the Friedman test to the DataFrame
    df['friedman'] = df.index.map(friedman_results)

    # Return the updated DataFrame
    return df

def wilcoxon_table(title: str, df_og: pd.DataFrame, metric: str) -> str:
    """
    Creates a LaTeX table for Wilcoxon test results between algorithms (each one against each other one in pairs).

    Args:
        title (str):
            Title of the table.

        df_og (pd.DataFrame):
            DataFrame containing columns 'Algorithm', 'Instance', and 'MetricValue'.

        metric (str):
            The metric used to evaluate the algorithms.

    Returns:
        str: LaTeX-formatted table string.
    """

    # Extract the list of algorithms and instances from the columns of the DataFrame
    algorithms = df_og["Algorithm"].unique().tolist()
    instances = df_og["Instance"].unique().tolist()

    # Define display names for algorithms
    names = [f"Algorithm {chr(65 + i)}" for i in range(len(algorithms))]

    # Initialize the LaTeX table with basic structure, including the table header
    latex_doc = """
    \\begin{table}[H]
    \\caption{""" + metric + """.  """ + title + f"\\\\ \\texttt{{Algorithm (row) vs Algorithm (column) = + implies Algorithm (row) better than Algorithm (column)}}\n" + f"\\\\ \\texttt{{Instances (in order)}} : {instances}\n" + """}
    \\vspace{1mm}
    \\centering
    \\begin{scriptsize}
    \\begin{tabular}{l|""" + """c|""" * (len(algorithms)-2) + """c}
    \\hline
    & """ + " & ".join(algorithms[1:]) + " \\\\ \\hline\n"

    # Generate comparisons and populate table
    compared_pairs = set()

    for algorithm1, _ in zip(algorithms, names):
        if algorithm1 == algorithms[-1]:
            continue
        latex_doc += algorithm1 + " & "
        for algorithm2 in algorithms:
            if algorithm2 == algorithms[0]:
                continue
            # Skip self-comparison
            if algorithm1 == algorithm2:
                latex_doc += " & "
                continue
            latex_doc += "\\texttt{"
            pair = tuple(sorted([algorithm1, algorithm2]))
            # Only perform comparison if the pair has not been processed and are different
            if pair not in compared_pairs:
                # Mark the pair as processed
                compared_pairs.add(pair)
                for instance in instances:
                    # Filter the original dataframe for the relevant pair of algorithms and the current instance
                    algorithms_wilcoxon = [algorithm1, algorithm2]
                    dg_og_filtered = df_og[(df_og["Algorithm"].isin(algorithms_wilcoxon)) & (df_og["Instance"] == instance)]
                    df_wilcoxon = dg_og_filtered.pivot(index="ExecutionId", columns="Algorithm", values="MetricValue").reset_index()
                    df_wilcoxon = df_wilcoxon.drop(columns="ExecutionId")
                    og_columns = df_wilcoxon.columns.tolist()
                    df_wilcoxon.columns = ["Algorithm A", "Algorithm B"]

                    # Perform the Wilcoxon signed-rank test and store the result
                    wilconson_result = wilcoxon_test(df_wilcoxon)
                    if wilconson_result == "=":
                        latex_doc += "="
                    else:
                        winner = og_columns[0] if wilconson_result == "+" else og_columns[1]
                        latex_doc += "+" if algorithm1 == winner else "-"
            latex_doc += "} & "
        latex_doc = latex_doc.rstrip(" & ") + " \\\\\n"

    # Close the table structure in the LaTeX document
    latex_doc += """
    \\hline
    \\end{tabular}
    \\end{scriptsize}
    \\end{table}
    """

    # Return the final LaTeX code for the table
    return latex_doc

def wilcoxon_pivot_table(title: str, df_og: pd.DataFrame, df1: pd.DataFrame, df2: pd.DataFrame, metric: str) -> str:
    """
    Generates a LaTeX table comparing the performance of algorithms using the Wilcoxon signed-rank test.
    The table includes the median, standard deviation, and the result of the Wilcoxon test for each algorithm 
    across different instances.

    Args:
        title (str): 
            The title to be displayed in the LaTeX table caption.

        df_og (pd.DataFrame): 
            A DataFrame containing the raw data with columns 'Algorithm', 'Instance', 'ExecutionId', and 'MetricValue'.

        df1 (pd.DataFrame): 
            A DataFrame with the median values of each algorithm for each instance.

        df2 (pd.DataFrame): 
            A DataFrame with the standard deviation values of each algorithm for each instance.

        metric (str):
            The metric used to evaluate the algorithms.

    Returns:
        str: The LaTeX code for the table comparing algorithms' performance.
    """

    # Extract the list of algorithms and instances from the DataFrame
    algorithms = df_og["Algorithm"].unique().tolist()
    instances = df_og["Instance"].unique().tolist()

    # Define display names for algorithms (e.g., Algorithm A, Algorithm B)
    names = [f"Algorithm {chr(65 + i)}" for i in range(len(algorithms))]

    # Initialize a dictionary to store the Wilcoxon test results for each algorithm (ranks)
    ranks = {name: [0, 0, 0] for name in names[:-1]}

    # Identify the pivot algorithm (the last algorithm) to compare others against
    pivot_algorithm = df_og.iloc[-1]["Algorithm"]

    # Initialize the LaTeX document with the table structure and formatting
    latex_doc = """
    \\begin{table}[H]
    \\caption{""" + metric + """.  """ + title + f"\\\\ \\texttt{{+ implies that the pivot algorithm (last column) was worse than the selected}}\n" +"""}
    \\vspace{1mm}
    \\centering
    \\begin{scriptsize}
    \\begin{tabular}{l|""" + """c|""" * (len(algorithms)-1) + """c}
    \\hline
    & """ + " & ".join(algorithms) + " \\\\ \\hline\n"

    # Loop through each instance to generate rows of the table
    for instance in instances:
        # Start the row with the instance name
        row_data = f"{instance} & "
        instance_wilcoxon = instance

        # Obtain the median and standard deviation for each algorithm for the current instance
        median = df1.loc[instance]
        std_dev = df2.loc[instance]

        # Normalize the median by standard deviation
        df_global = median/std_dev

        # Algorithm with the highest and second highest normalized value
        max_idx = df_global.idxmax()
        second_idx = df_global.drop(max_idx).idxmax()

        # Iterate over each algorithm to compute Wilcoxon test and populate the table
        for algorithm in algorithms:
            wilcoxon_result = ""
            if algorithm != pivot_algorithm:

                # Perform Wilcoxon test between the pivot algorithm and the current algorithm
                algorithms_wilcoxon = [pivot_algorithm, algorithm]
                dg_og_filtered = df_og[(df_og["Algorithm"].isin(algorithms_wilcoxon)) & (df_og["Instance"] == instance_wilcoxon)]
                df_wilcoxon = dg_og_filtered.pivot(index="ExecutionId", columns="Algorithm", values="MetricValue").reset_index()
                df_wilcoxon = df_wilcoxon.drop(columns="ExecutionId")
                df_wilcoxon.columns = ["Algorithm A", "Algorithm B"]
                
                try:
                    # Run the Wilcoxon test (defined outside the function)
                    wilcoxon_result = wilcoxon_test(df_wilcoxon)
                    algorithm_name = names[algorithms.index(algorithm)]

                    # Update ranks based on Wilcoxon test result
                    if wilcoxon_result == "+":
                        ranks[algorithm_name][0] += 1
                    elif wilcoxon_result == "-":
                        ranks[algorithm_name][1] += 1
                    else:
                        ranks[algorithm_name][2] += 1
                
                except:
                    print("Wilcoxon test failed: your dataset either does not contain enough data or the variaty of the data is too low.")
                    return ""
                
            # Format the median and standard deviation values for the LaTeX table
            score1 = median[algorithm]
            score2 = std_dev[algorithm]

            # Apply conditional formatting for the highest and second highest algorithms
            if algorithm == max_idx:
                row_data += f"\\cellcolor{{gray95}}${score1:.2f}_{{ {score2:.2f} }} {wilcoxon_result} $ & "
            elif algorithm == second_idx:
                row_data += f"\\cellcolor{{gray25}}${score1:.2f}_{{ {score2:.2f} }} {wilcoxon_result} $ & "
            else:
                row_data += f"${score1:.2f}_{{ {score2:.2f} }} {wilcoxon_result} $ & "

        # Add the formatted row to the LaTeX document
        latex_doc += row_data.rstrip(" & ") + " \\\\ \n"

    # Add the summary statistics for the Wilcoxon test results at the footer of the table
    latex_doc += """\\hline + / - / ="""
    for name, rank in ranks.items():
        latex_doc += f" & \\textbf{rank[0]} / \\textbf{rank[1]} / \\textbf{rank[2]}"
    
    # Close the table structure
    latex_doc += """
    \\\\
    \\hline
    \\end{tabular}
    \\end{scriptsize}
    \\end{table}
    """

    # Return the final LaTeX code for the table
    return latex_doc<|MERGE_RESOLUTION|>--- conflicted
+++ resolved
@@ -2,6 +2,7 @@
 from SAES.statistical_tests.non_parametrical import friedman_test
 import pandas as pd
 
+
 def median_table(title: str, df_og: pd.DataFrame, df1: pd.DataFrame, df2: pd.DataFrame, metric: str) -> str:
     """
     Generates a LaTeX table with performance statistics for algorithms across different instances.
@@ -9,21 +10,22 @@
     Args:
         title (str): 
             The title for the table.
-        
-        df_og (pd.DataFrame): 
+
+        df_og (pd.DataFrame):
             Original DataFrame containing the algorithms and instances.
-        
-        df1 (pd.DataFrame): 
+
+        df1 (pd.DataFrame):
             DataFrame with median values for each algorithm and instance.
-        
-        df2 (pd.DataFrame): 
+
+        df2 (pd.DataFrame):
             DataFrame with standard deviation values for each algorithm and instance.
 
         metric (str):
             The metric used to evaluate the algorithms.
-            
+
     Returns:
         str: LaTeX formatted table as a string.
+        pd.DataFrame: DataFrame with the median values of the algorithms.
     """
 
     # Extract the list of algorithms and instances from the DataFrame
@@ -37,7 +39,7 @@
     \\vspace{1mm}
     \\centering
     \\begin{scriptsize}
-    \\begin{tabular}{l|""" + """c|""" * (len(algorithms)-1) + """c}
+    \\begin{tabular}{l|""" + """c|""" * (len(algorithms) - 1) + """c}
     \\hline
     & """ + " & ".join(algorithms) + " \\\\ \\hline\n"
 
@@ -51,7 +53,7 @@
         std_dev = df2.loc[instance]
 
         # Normalize the median by standard deviation
-        df_global = median/std_dev
+        df_global = median / std_dev
 
         # Algorithm with the highest and second highest normalized value
         max_idx = df_global.idxmax()
@@ -79,21 +81,15 @@
     \\hline
     \\end{tabular}
     \\end{scriptsize}
-<<<<<<< HEAD
-    \\vspace{2mm}
-    \\small
-    """
-
-    latex_doc += """
-=======
->>>>>>> 0738c402
     \\end{table}
     """
 
     # Return the final LaTeX code for the table
     return latex_doc, df1
 
-def friedman_table(title: str, df_og: pd.DataFrame, df1: pd.DataFrame, df2: pd.DataFrame, maximize: bool, metric: str) -> str:
+
+def friedman_table(title: str, df_og: pd.DataFrame, df1: pd.DataFrame, df2: pd.DataFrame, maximize: bool,
+                   metric: str) -> str:
     """
     Generates a LaTeX table with performance statistics for algorithms across instances, including a Friedman test
     for statistical significance between algorithms.
@@ -119,6 +115,7 @@
 
     Returns:
         str: LaTeX formatted table as a string.
+        pd.DataFrame: DataFrame with the results of the Friedman test.
     """
 
     # Extract the list of algorithms and instances from the DataFrame
@@ -152,7 +149,7 @@
         std_dev = df2.loc[instance]
 
         # Normalize the median by standard deviation
-        df_global = median/std_dev
+        df_global = median / std_dev
 
         # Algorithm with the highest and second highest normalized value
         max_idx = df_global.idxmax()
@@ -177,8 +174,10 @@
 
                 # Perform friedman test between the pivot algorithm and the current algorithm
                 algorithms_friedman = algorithms
-                dg_og_filtered = df_og[(df_og["Algorithm"].isin(algorithms_friedman)) & (df_og["Instance"] == instance_friedman)]
-                df_friedman = dg_og_filtered.pivot(index="ExecutionId", columns="Algorithm", values="MetricValue").reset_index()
+                dg_og_filtered = df_og[
+                    (df_og["Algorithm"].isin(algorithms_friedman)) & (df_og["Instance"] == instance_friedman)]
+                df_friedman = dg_og_filtered.pivot(index="ExecutionId", columns="Algorithm",
+                                                   values="MetricValue").reset_index()
                 df_friedman = df_friedman.drop(columns="ExecutionId")
                 df_friedman.columns = names
 
@@ -192,7 +191,8 @@
                         row_data += "= & "
                         friedman_results[instance] = "="
                 except:
-                    print("Friedman test failed: your dataset either does not contain enough data or the variaty of the data is too low.")
+                    print(
+                        "Friedman test failed: your dataset either does not contain enough data or the variaty of the data is too low.")
                     return ""
 
         # Add the formatted row to the LaTeX document
@@ -203,34 +203,28 @@
     \\hline
     \\end{tabular}
     \\end{scriptsize}
-<<<<<<< HEAD
-    \\vspace{2mm}
-    \\small
-    \\begin{itemize}
-    """
-
-    latex_doc += f"\\item \\texttt{{+ implies that the difference between the algorithms for the instance in the select row is significant}}\n"
-
-    latex_doc += """
-    \\end{itemize}
     \\end{table}
     """
 
-    df_friedman =__add_friedman_results(df1, friedman_results)
-=======
-    \\end{table}
-    """
-        
     df_friedman = __add_friedman_results(df1, friedman_results)
->>>>>>> 0738c402
 
     # Return the final LaTeX code for the table
     return latex_doc, df_friedman
 
+
 def __add_friedman_results(df_agg: pd.DataFrame, friedman_results: dict) -> pd.DataFrame:
     """
-    Adds the results of the Friedman test to the
-    DataFrame containing the algorithms and instances.
+    Adds the results of the Friedman test to the DataFrame containing the algorithms and instances.
+
+    Args:
+        df_agg (pd.DataFrame):
+            DataFrame containing the algorithms and instances.
+
+        friedman_results (dict):
+            Dictionary containing the results of the Friedman test for each instance.
+
+    Returns:
+        pd.DataFrame: DataFrame with the results of the Friedman test.
     """
 
     df = pd.DataFrame(df_agg, index=friedman_results.keys())
@@ -240,6 +234,7 @@
 
     # Return the updated DataFrame
     return df
+
 
 def wilcoxon_table(title: str, df_og: pd.DataFrame, metric: str) -> str:
     """
@@ -257,11 +252,14 @@
 
     Returns:
         str: LaTeX-formatted table string.
+        pd.DataFrame: DataFrame with the results of the Wilcoxon test.
     """
 
     # Extract the list of algorithms and instances from the columns of the DataFrame
     algorithms = df_og["Algorithm"].unique().tolist()
     instances = df_og["Instance"].unique().tolist()
+
+    df_wilcoxon_result = pd.DataFrame("", index=algorithms, columns=algorithms)
 
     # Define display names for algorithms
     names = [f"Algorithm {chr(65 + i)}" for i in range(len(algorithms))]
@@ -273,7 +271,7 @@
     \\vspace{1mm}
     \\centering
     \\begin{scriptsize}
-    \\begin{tabular}{l|""" + """c|""" * (len(algorithms)-2) + """c}
+    \\begin{tabular}{l|""" + """c|""" * (len(algorithms) - 2) + """c}
     \\hline
     & """ + " & ".join(algorithms[1:]) + " \\\\ \\hline\n"
 
@@ -300,8 +298,10 @@
                 for instance in instances:
                     # Filter the original dataframe for the relevant pair of algorithms and the current instance
                     algorithms_wilcoxon = [algorithm1, algorithm2]
-                    dg_og_filtered = df_og[(df_og["Algorithm"].isin(algorithms_wilcoxon)) & (df_og["Instance"] == instance)]
-                    df_wilcoxon = dg_og_filtered.pivot(index="ExecutionId", columns="Algorithm", values="MetricValue").reset_index()
+                    dg_og_filtered = df_og[
+                        (df_og["Algorithm"].isin(algorithms_wilcoxon)) & (df_og["Instance"] == instance)]
+                    df_wilcoxon = dg_og_filtered.pivot(index="ExecutionId", columns="Algorithm",
+                                                       values="MetricValue").reset_index()
                     df_wilcoxon = df_wilcoxon.drop(columns="ExecutionId")
                     og_columns = df_wilcoxon.columns.tolist()
                     df_wilcoxon.columns = ["Algorithm A", "Algorithm B"]
@@ -310,13 +310,15 @@
                     wilconson_result = wilcoxon_test(df_wilcoxon)
                     if wilconson_result == "=":
                         latex_doc += "="
+                        df_wilcoxon_result.loc[algorithm1, algorithm2] += "="
                     else:
                         winner = og_columns[0] if wilconson_result == "+" else og_columns[1]
                         latex_doc += "+" if algorithm1 == winner else "-"
+                        df_wilcoxon_result.loc[algorithm1, algorithm2] += "+" if algorithm1 == winner else "-"
             latex_doc += "} & "
         latex_doc = latex_doc.rstrip(" & ") + " \\\\\n"
 
-    # Close the table structure in the LaTeX document
+        # Close the table structure in the LaTeX document
     latex_doc += """
     \\hline
     \\end{tabular}
@@ -325,25 +327,26 @@
     """
 
     # Return the final LaTeX code for the table
-    return latex_doc
+    return latex_doc, df_wilcoxon_result
+
 
 def wilcoxon_pivot_table(title: str, df_og: pd.DataFrame, df1: pd.DataFrame, df2: pd.DataFrame, metric: str) -> str:
     """
     Generates a LaTeX table comparing the performance of algorithms using the Wilcoxon signed-rank test.
-    The table includes the median, standard deviation, and the result of the Wilcoxon test for each algorithm 
+    The table includes the median, standard deviation, and the result of the Wilcoxon test for each algorithm
     across different instances.
 
     Args:
-        title (str): 
+        title (str):
             The title to be displayed in the LaTeX table caption.
 
-        df_og (pd.DataFrame): 
+        df_og (pd.DataFrame):
             A DataFrame containing the raw data with columns 'Algorithm', 'Instance', 'ExecutionId', and 'MetricValue'.
 
-        df1 (pd.DataFrame): 
+        df1 (pd.DataFrame):
             A DataFrame with the median values of each algorithm for each instance.
 
-        df2 (pd.DataFrame): 
+        df2 (pd.DataFrame):
             A DataFrame with the standard deviation values of each algorithm for each instance.
 
         metric (str):
@@ -369,11 +372,11 @@
     # Initialize the LaTeX document with the table structure and formatting
     latex_doc = """
     \\begin{table}[H]
-    \\caption{""" + metric + """.  """ + title + f"\\\\ \\texttt{{+ implies that the pivot algorithm (last column) was worse than the selected}}\n" +"""}
+    \\caption{""" + metric + """.  """ + title + f"\\\\ \\texttt{{+ implies that the pivot algorithm (last column) was worse than the selected}}\n" + """}
     \\vspace{1mm}
     \\centering
     \\begin{scriptsize}
-    \\begin{tabular}{l|""" + """c|""" * (len(algorithms)-1) + """c}
+    \\begin{tabular}{l|""" + """c|""" * (len(algorithms) - 1) + """c}
     \\hline
     & """ + " & ".join(algorithms) + " \\\\ \\hline\n"
 
@@ -388,7 +391,7 @@
         std_dev = df2.loc[instance]
 
         # Normalize the median by standard deviation
-        df_global = median/std_dev
+        df_global = median / std_dev
 
         # Algorithm with the highest and second highest normalized value
         max_idx = df_global.idxmax()
@@ -401,11 +404,13 @@
 
                 # Perform Wilcoxon test between the pivot algorithm and the current algorithm
                 algorithms_wilcoxon = [pivot_algorithm, algorithm]
-                dg_og_filtered = df_og[(df_og["Algorithm"].isin(algorithms_wilcoxon)) & (df_og["Instance"] == instance_wilcoxon)]
-                df_wilcoxon = dg_og_filtered.pivot(index="ExecutionId", columns="Algorithm", values="MetricValue").reset_index()
+                dg_og_filtered = df_og[
+                    (df_og["Algorithm"].isin(algorithms_wilcoxon)) & (df_og["Instance"] == instance_wilcoxon)]
+                df_wilcoxon = dg_og_filtered.pivot(index="ExecutionId", columns="Algorithm",
+                                                   values="MetricValue").reset_index()
                 df_wilcoxon = df_wilcoxon.drop(columns="ExecutionId")
                 df_wilcoxon.columns = ["Algorithm A", "Algorithm B"]
-                
+
                 try:
                     # Run the Wilcoxon test (defined outside the function)
                     wilcoxon_result = wilcoxon_test(df_wilcoxon)
@@ -418,22 +423,23 @@
                         ranks[algorithm_name][1] += 1
                     else:
                         ranks[algorithm_name][2] += 1
-                
+
                 except:
-                    print("Wilcoxon test failed: your dataset either does not contain enough data or the variaty of the data is too low.")
+                    print(
+                        "Wilcoxon test failed: your dataset either does not contain enough data or the variaty of the data is too low.")
                     return ""
-                
+
             # Format the median and standard deviation values for the LaTeX table
             score1 = median[algorithm]
             score2 = std_dev[algorithm]
 
             # Apply conditional formatting for the highest and second highest algorithms
             if algorithm == max_idx:
-                row_data += f"\\cellcolor{{gray95}}${score1:.2f}_{{ {score2:.2f} }} {wilcoxon_result} $ & "
+                row_data += f"\\cellcolor{{gray95}}$\\SI{{{score1:.2e}}}{{}}_{{ \\SI{{{score2:.2e}}}{{}} }} {wilcoxon_result}$ & "
             elif algorithm == second_idx:
-                row_data += f"\\cellcolor{{gray25}}${score1:.2f}_{{ {score2:.2f} }} {wilcoxon_result} $ & "
+                row_data += f"\\cellcolor{{gray25}}$\\SI{{{score1:.2e}}}{{}}_{{ \\SI{{{score2:.2e}}}{{}} }} {wilcoxon_result}$ & "
             else:
-                row_data += f"${score1:.2f}_{{ {score2:.2f} }} {wilcoxon_result} $ & "
+                row_data += f"$\\SI{{{score1:.2e}}}{{}}_{{ \\SI{{{score2:.2e}}}{{}} }} {wilcoxon_result}$ & "
 
         # Add the formatted row to the LaTeX document
         latex_doc += row_data.rstrip(" & ") + " \\\\ \n"
@@ -442,7 +448,7 @@
     latex_doc += """\\hline + / - / ="""
     for name, rank in ranks.items():
         latex_doc += f" & \\textbf{rank[0]} / \\textbf{rank[1]} / \\textbf{rank[2]}"
-    
+
     # Close the table structure
     latex_doc += """
     \\\\
